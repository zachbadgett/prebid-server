--- conflicted
+++ resolved
@@ -14,7 +14,6 @@
 
 	"github.com/golang/glog"
 	"github.com/julienschmidt/httprouter"
-	"github.com/prebid/prebid-server/analytics"
 	"github.com/prebid/prebid-server/config"
 	"github.com/prebid/prebid-server/openrtb_ext"
 	"github.com/prebid/prebid-server/pbsmetrics"
@@ -80,12 +79,7 @@
 	ExternalUrl        string
 	RecaptchaSecret    string
 	HostCookieSettings *HostCookieSettings
-<<<<<<< HEAD
-	Metrics            metrics.Registry
-	PBSAnalytics       analytics.PBSAnalyticsModule
-=======
 	MetricsEngine      pbsmetrics.MetricsEngine
->>>>>>> 1b7d6d08
 }
 
 // ParsePBSCookieFromRequest parses the UserSyncMap from an HTTP Request.
@@ -325,24 +319,10 @@
 }
 
 func (deps *UserSyncDeps) SetUID(w http.ResponseWriter, r *http.Request, _ httprouter.Params) {
-
-	so := analytics.SetUIDObject{
-		Type:   analytics.SETUID,
-		Status: http.StatusOK,
-		Errors: make([]error, 0),
-	}
-
-	defer deps.PBSAnalytics.LogSetUIDObject(&so)
-
 	pc := ParsePBSCookieFromRequest(r, &deps.HostCookieSettings.OptOutCookie)
 	if !pc.AllowSyncs() {
 		w.WriteHeader(http.StatusUnauthorized)
-<<<<<<< HEAD
-		metrics.GetOrRegisterMeter(USERSYNC_OPT_OUT, deps.Metrics).Mark(1)
-		so.Status = http.StatusUnauthorized
-=======
 		deps.MetricsEngine.RecordUserIDSet(pbsmetrics.UserLabels{Action: pbsmetrics.RequestActionOptOut})
->>>>>>> 1b7d6d08
 		return
 	}
 
@@ -350,19 +330,11 @@
 	bidder := query["bidder"]
 	if bidder == "" {
 		w.WriteHeader(http.StatusBadRequest)
-<<<<<<< HEAD
-		metrics.GetOrRegisterMeter(USERSYNC_BAD_REQUEST, deps.Metrics).Mark(1)
-		so.Status = http.StatusBadRequest
-=======
 		deps.MetricsEngine.RecordUserIDSet(pbsmetrics.UserLabels{Action: pbsmetrics.RequestActionErr})
->>>>>>> 1b7d6d08
 		return
 	}
-	so.Bidder = bidder
 
 	uid := query["uid"]
-	so.UID = uid
-
 	var err error = nil
 	if uid == "" {
 		pc.Unsync(bidder)
@@ -371,16 +343,11 @@
 	}
 
 	if err == nil {
-<<<<<<< HEAD
-		metrics.GetOrRegisterMeter(fmt.Sprintf(USERSYNC_SUCCESS, bidder), deps.Metrics).Mark(1)
-		so.Success = true
-=======
 		labels := pbsmetrics.UserLabels{
 			Action: pbsmetrics.RequestActionSet,
 			Bidder: openrtb_ext.BidderName(bidder),
 		}
 		deps.MetricsEngine.RecordUserIDSet(labels)
->>>>>>> 1b7d6d08
 	}
 
 	pc.SetCookieOnResponse(w, deps.HostCookieSettings.Domain, deps.HostCookieSettings.TTL)
